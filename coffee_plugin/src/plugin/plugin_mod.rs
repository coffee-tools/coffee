//! Coffee plugin implementation to use
//! Coffee as a core lightning plugin.
use std::fmt::Display;

use serde::{Deserialize, Serialize};
use serde_json::{json, Value};
use tokio::runtime::Runtime;

use clightningrpc_common::json_utils;
use clightningrpc_plugin::commands::RPCCommand;
use clightningrpc_plugin::error;
use clightningrpc_plugin::plugin::{debug, info};
use clightningrpc_plugin::{errors::PluginError, plugin::Plugin};
use clightningrpc_plugin_macros::{plugin, rpc_method};

use coffee_core::coffee::CoffeeManager;
use coffee_lib::errors::CoffeeError;
use coffee_lib::macros::error as coffee_err;
use coffee_lib::plugin_manager::PluginManager;

use super::model::{InstallReq, RemoteCmd, RemoteReq};
use super::state::PluginArgs;
use crate::plugin::State;

pub fn build_plugin() -> Result<Plugin<State>, PluginError> {
    let mut plugin = plugin! {
        state: State::new(),
        dynamic: true,
        notification: [],
        methods: [
            coffee_install,
            coffee_list,
            coffee_remote,
            coffee_generate_tip,
        ],
        hooks: [],
    };
    plugin.on_init(on_init);
    Ok(plugin)
}

/// on init function is called by the plugin workflow when the
/// init method is sent from core lightning
///
/// This is an interceptor, at this point the plugin configuration and
/// options are already binding with the plugin.
fn on_init(plugin: &mut Plugin<State>) -> Value {
    let response = json_utils::init_payload();
    let cln_conf = plugin.configuration.clone().unwrap();
    let args = PluginArgs::from(cln_conf);
    info!("{:?}", args);
    plugin.state.set_args(args);

    debug!("{:?}", plugin.configuration);
    debug!("{:?}", plugin.state.args);

    // Get the runtime and start the block function
    let runtime = Runtime::new().unwrap();
    let result = runtime.block_on(async move {
        let coffee = CoffeeManager::new(&plugin.state.args()).await;
        if let Err(err) = &coffee {
            debug!("{err}");
            return Err(coffee_err!("{err}"));
        }
        let coffee = coffee.unwrap();
        plugin.state.set_coffee(coffee);
        plugin.state.setup().await
    });

    if let Err(err) = result {
        let err = format!("{err}");
        return json!({
            "disable": err,
        });
    }

    response
}

fn from<T: Display>(err: T) -> PluginError {
    error!("{err}")
}

#[rpc_method(
    rpc_name = "coffee_install",
    description = "install a plugin from one of the repository choosed"
)]
fn coffee_install(plugin: &mut Plugin<State>, request: Value) -> Result<Value, PluginError> {
    let coffee = plugin.state.coffee();
    let mut coffee = coffee.lock().unwrap();
    let rt = Runtime::new().unwrap();

    let request: InstallReq = serde_json::from_value(request)?;
    rt.block_on(coffee.install(&request.name, false, true))
        .map_err(from)?;
    Ok(json!({}))
}

<<<<<<< HEAD
impl CoffeeInstall {
    fn new() -> Self {
        CoffeeInstall {
            name: "coffee_install".to_string(),
            usage: String::new(),
            description: String::from("install a plugin from one of the repository choosed"),
        }
    }
}

impl RPCCommand<State> for CoffeeInstall {
    fn call<'c>(
        &self,
        plugin: &mut Plugin<State>,
        request: serde_json::Value,
    ) -> Result<serde_json::Value, PluginError> {
        let coffee = plugin.state.coffee();
        let mut coffee = coffee.lock().unwrap();
        let rt = Runtime::new().unwrap();

        let request: InstallReq = serde_json::from_value(request)?;
        rt.block_on(coffee.install(&request.name, false, true, Some(request.branch)))
            .map_err(from)?;
        Ok(json!({}))
    }
}

#[derive(Clone)]
struct CoffeeList {
    name: String,
    usage: String,
    description: String,
}

impl CoffeeList {
    fn new() -> Self {
        CoffeeList { name: "coffee_list".to_owned(), usage: String::new(), description: "show all the plugin installed and if {remotes} is specified show also the one available".to_owned() }
    }
=======
#[rpc_method(
    rpc_name = "coffee_list",
    description = "show all the plugin installed and if {remotes} is specified show also the one available"
)]
fn coffee_list(plugin: &mut Plugin<State>, _: Value) -> Result<Value, PluginError> {
    let runtime = Runtime::new().unwrap();
    let coffee = plugin.state.coffee();
    let mut coffee = coffee.lock().unwrap();
    let result = runtime.block_on(coffee.list()).map_err(from)?;
    Ok(serde_json::to_value(result)?)
>>>>>>> dd218777
}

#[rpc_method(rpc_name = "coffee_remote", description = "manage a remote")]
fn coffee_remote(plugin: &mut Plugin<State>, request: Value) -> Result<Value, PluginError> {
    let request: RemoteReq = serde_json::from_value(request)?;
    let runtime = Runtime::new().unwrap();
    let coffee = plugin.state.coffee();

    runtime
        .block_on(async {
            let mut coffee = coffee.lock().unwrap();
            let cmd = request.cmd().unwrap();
            match cmd {
                RemoteCmd::Add => coffee.add_remote(&request.name, &request.url()).await,
                RemoteCmd::Rm => coffee.rm_remote(&request.name).await,
            }
        })
        .map_err(from)?;
    Ok(json!({}))
}

#[rpc_method(
    rpc_name = "coffee_generate_tip",
    description = "Generate the BOLT 12 to add inside a plugin configuration to receive donation"
)]
fn coffee_generate_tip(plugin: &mut Plugin<State>, request: Value) -> Result<Value, PluginError> {
    let runtime = Runtime::new().unwrap();
    let coffee = plugin.state.coffee();

    #[derive(Serialize, Deserialize, Debug)]
    struct Offer {
        pub bolt12: String,
    }

    let offer = runtime
        .block_on(async {
            let mut coffee = coffee.lock().unwrap();
            coffee.cln::<Value, Offer>("offer", json!({
                "amount": "any",
                "description": "Generating BOLT 12 for coffee tips regarding the plugin ...",
            })).await
        })
        .map_err(from)?;
    Ok(serde_json::to_value(offer)?)
}<|MERGE_RESOLUTION|>--- conflicted
+++ resolved
@@ -91,51 +91,11 @@
     let rt = Runtime::new().unwrap();
 
     let request: InstallReq = serde_json::from_value(request)?;
-    rt.block_on(coffee.install(&request.name, false, true))
+    rt.block_on(coffee.install(&request.name, false, true, Some(request.branch)))
         .map_err(from)?;
     Ok(json!({}))
 }
 
-<<<<<<< HEAD
-impl CoffeeInstall {
-    fn new() -> Self {
-        CoffeeInstall {
-            name: "coffee_install".to_string(),
-            usage: String::new(),
-            description: String::from("install a plugin from one of the repository choosed"),
-        }
-    }
-}
-
-impl RPCCommand<State> for CoffeeInstall {
-    fn call<'c>(
-        &self,
-        plugin: &mut Plugin<State>,
-        request: serde_json::Value,
-    ) -> Result<serde_json::Value, PluginError> {
-        let coffee = plugin.state.coffee();
-        let mut coffee = coffee.lock().unwrap();
-        let rt = Runtime::new().unwrap();
-
-        let request: InstallReq = serde_json::from_value(request)?;
-        rt.block_on(coffee.install(&request.name, false, true, Some(request.branch)))
-            .map_err(from)?;
-        Ok(json!({}))
-    }
-}
-
-#[derive(Clone)]
-struct CoffeeList {
-    name: String,
-    usage: String,
-    description: String,
-}
-
-impl CoffeeList {
-    fn new() -> Self {
-        CoffeeList { name: "coffee_list".to_owned(), usage: String::new(), description: "show all the plugin installed and if {remotes} is specified show also the one available".to_owned() }
-    }
-=======
 #[rpc_method(
     rpc_name = "coffee_list",
     description = "show all the plugin installed and if {remotes} is specified show also the one available"
@@ -146,7 +106,6 @@
     let mut coffee = coffee.lock().unwrap();
     let result = runtime.block_on(coffee.list()).map_err(from)?;
     Ok(serde_json::to_value(result)?)
->>>>>>> dd218777
 }
 
 #[rpc_method(rpc_name = "coffee_remote", description = "manage a remote")]
